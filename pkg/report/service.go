--- conflicted
+++ resolved
@@ -429,33 +429,6 @@
 	return entry, nil
 }
 
-<<<<<<< HEAD
-// countProgressEntries counts the number of entries in a progress file
-func (s *indexService) countProgressEntries(progressFilePath string) int {
-	// Validate file path to prevent directory traversal
-	cleanPath := filepath.Clean(progressFilePath)
-	if strings.Contains(cleanPath, "..") {
-		s.log.WithField("file", progressFilePath).Warn("Invalid progress file path")
-		return 0
-	}
-
-	data, err := os.ReadFile(cleanPath) // #nosec G304 - path is validated above
-	if err != nil {
-		s.log.WithField("file", progressFilePath).WithError(err).Debug("Failed to read progress file")
-		return 0
-	}
-
-	var entries []SyncProgressEntry
-	if err := json.Unmarshal(data, &entries); err != nil {
-		s.log.WithField("file", progressFilePath).WithError(err).Debug("Failed to unmarshal progress file")
-		return 0
-	}
-
-	return len(entries)
-}
-
-=======
->>>>>>> 9cedeb20
 // SaveTempReport saves a temporary report to disk for recovery purposes
 func (s *service) SaveTempReport(ctx context.Context, report *Result) error {
 	if report == nil {
